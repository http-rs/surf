--- conflicted
+++ resolved
@@ -73,18 +73,12 @@
 ]
 
 [dev-dependencies]
-<<<<<<< HEAD
-async-std = "0.99.10"
 dialoguer = "0.4.0"
 base64 = "0.10.1"
 directories = "2.0.2"
-femme = "1.1.0"
 mkdirp = "1.0.0"
 runtime = "0.3.0-alpha.6"
-serde = { version = "1.0.97", features = ["derive"] }
-=======
 async-std = { version = "1.0", features = ["attributes"] }
 femme = "1.1.0"
 serde = { version = "1.0.97", features = ["derive"] }
-mockito = "0.22.0"
->>>>>>> 516554b2
+mockito = "0.22.0"