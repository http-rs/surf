use futures::future::BoxFuture;
use futures::prelude::*;
use http::Method;
use mime::Mime;
use serde::Serialize;
use url::Url;

use crate::headers::Headers;
use crate::http_client::{self, Body, HttpClient};
use crate::middleware::{Middleware, Next};
use crate::Exception;
use crate::Response;

use std::fmt;
use std::fmt::Debug;
use std::fs;
use std::future::Future;
use std::io;
use std::path::Path;
use std::pin::Pin;
use std::sync::Arc;
use std::task::{Context, Poll};

#[cfg(feature = "native-client")]
use super::http_client::native::NativeClient;
#[cfg(feature = "native-client")]
use std::convert::TryFrom;

/// An HTTP request, returns a `Response`.
pub struct Request<C: HttpClient + Debug + Unpin + Send + Sync> {
    /// Holds a `http_client::HttpClient` implementation.
    client: Option<C>,
    /// Holds the state of the request.
    req: Option<http_client::Request>,
    /// Holds the inner middleware.
    middleware: Option<Vec<Arc<dyn Middleware<C>>>>,
    /// Holds the state of the `impl Future`.
    fut: Option<BoxFuture<'static, Result<Response, Exception>>>,
    /// Holds a reference to the Url
    url: Url,
}

#[cfg(feature = "native-client")]
impl Request<NativeClient> {
    /// Create a new instance.
    ///
    /// This method is particularly useful when input URLs might be passed by third parties, and
    /// you don't want to panic if they're malformed. If URLs are statically encoded, it might be
    /// easier to use one of the shorthand methods instead.
    ///
    /// # Examples
    ///
    /// ```no_run
    /// # #[async_std::main]
    /// # async fn main() -> Result<(), Box<dyn std::error::Error + Send + Sync + 'static>> {
    /// use surf::{http, url};
    ///
    /// let method = http::Method::GET;
    /// let url = url::Url::parse("https://httpbin.org/get")?;
    /// let string = surf::Request::new(method, url).recv_string().await?;
    /// # Ok(()) }
    /// ```
    pub fn new(method: http::Method, url: Url) -> Self {
        Self::with_client(method, url, NativeClient::new())
    }
}

impl<C: HttpClient> Request<C> {
    /// Create a new instance with an `HttpClient` instance.
    // TODO(yw): hidden from docs until we make the traits public.
    #[doc(hidden)]
    #[allow(missing_doc_code_examples)]
    pub fn with_client(method: http::Method, url: Url, client: C) -> Self {
        let mut req = http_client::Request::new(Body::empty());
        *req.method_mut() = method;
        *req.uri_mut() = url.as_str().parse().unwrap();
        let client = Self {
            fut: None,
            client: Some(client),
            req: Some(req),
            url,
            middleware: Some(vec![]),
        };

        #[cfg(feature = "middleware-logger")]
        let client = client.middleware(crate::middleware::logger::new());

        client
    }

    /// Push middleware onto the middleware stack.
    ///
    /// See the [middleware] submodule for more information on middleware.
    ///
    /// [middleware]: ../middleware/index.html
    ///
    /// # Examples
    ///
    /// ```no_run
    /// # #[async_std::main]
    /// # async fn main() -> Result<(), Box<dyn std::error::Error + Send + Sync + 'static>> {
    /// let res = surf::get("https://httpbin.org/get")
    ///     .middleware(surf::middleware::logger::new())
    ///     .await?;
    /// # Ok(()) }
    /// ```
    pub fn middleware(mut self, mw: impl Middleware<C>) -> Self {
        self.middleware.as_mut().unwrap().push(Arc::new(mw));
        self
    }

    /// Get the URL querystring.
    ///
    /// # Examples
    ///
    /// ```
    /// # use serde::{Deserialize, Serialize};
    /// # #[async_std::main]
    /// # async fn main() -> Result<(), Box<dyn std::error::Error + Send + Sync + 'static>> {
    /// #[derive(Serialize, Deserialize)]
    /// struct Index {
    ///     page: u32
    /// }
    ///
    /// let req = surf::get("https://httpbin.org/get?page=2");
    /// let Index { page } = req.query()?;
    /// assert_eq!(page, 2);
    /// # Ok(()) }
    /// ```
    pub fn query<T: serde::de::DeserializeOwned>(&self) -> Result<T, Exception> {
        use std::io::{Error, ErrorKind};
        let query = self
            .url
            .query()
            .ok_or_else(|| Error::from(ErrorKind::InvalidData))?;
        Ok(serde_urlencoded::from_str(query)?)
    }

    /// Set the URL querystring.
    ///
    /// # Examples
    ///
    /// ```
    /// # use serde::{Deserialize, Serialize};
    /// # #[async_std::main]
    /// # async fn main() -> Result<(), Box<dyn std::error::Error + Send + Sync + 'static>> {
    /// #[derive(Serialize, Deserialize)]
    /// struct Index {
    ///     page: u32
    /// }
    ///
    /// let query = Index { page: 2 };
    /// let req = surf::get("https://httpbin.org/get").set_query(&query)?;
    /// assert_eq!(req.url().query(), Some("page=2"));
    /// assert_eq!(format!("{}", req.request().unwrap().uri()), "https://httpbin.org/get?page=2");
    /// # Ok(()) }
    /// ```
    pub fn set_query(
        mut self,
        query: &(impl Serialize + ?Sized),
    ) -> Result<Self, serde_urlencoded::ser::Error> {
        let query = serde_urlencoded::to_string(query)?;
        self.url.set_query(Some(&query));

        let req = self.req.as_mut().unwrap();
        let uri = req.uri_mut();
        *uri = self.url.clone().into_string().parse().unwrap();

        Ok(self)
    }

    /// Get an HTTP header.
    ///
    /// # Examples
    ///
    /// ```
    /// # #[async_std::main]
    /// # async fn main() -> Result<(), Box<dyn std::error::Error + Send + Sync + 'static>> {
    /// let req = surf::get("https://httpbin.org/get")
    ///     .set_header("X-Requested-With", "surf");
    /// assert_eq!(req.header("X-Requested-With"), Some("surf"));
    /// # Ok(()) }
    /// ```
    pub fn header<K>(&self, key: K) -> Option<&'_ str> 
    where
        K: http::header::AsHeaderName,
    {
        let req = self.req.as_ref().unwrap();
        req.headers().get(key).map(|h| h.to_str().unwrap())
    }

    /// Set an HTTP header.
    ///
    /// # Examples
    ///
    /// ```
    /// # #[async_std::main]
    /// # async fn main() -> Result<(), Box<dyn std::error::Error + Send + Sync + 'static>> {
    /// let req = surf::get("https://httpbin.org/get")
    ///     .set_header("X-Requested-With", "surf");
    /// assert_eq!(req.header("X-Requested-With"), Some("surf"));
    /// # Ok(()) }
    /// ```
<<<<<<< HEAD
    pub fn set_header(mut self, key: &'static str, value: impl AsRef<str>) -> Self {
        let value = value.as_ref();
=======
    pub fn set_header<K>(mut self, key: K, value: impl AsRef<str>) -> Self
    where
        K: http::header::IntoHeaderName,
    {
        let value = value.as_ref().to_owned();
>>>>>>> 8057784d
        let req = self.req.as_mut().unwrap();
        req.headers_mut().insert(key, value.parse().unwrap());
        self
    }

    /// Get all headers.
    ///
    /// # Examples
    ///
    /// ```no_run
    /// # #[async_std::main]
    /// # async fn main() -> Result<(), surf::Exception> {
    /// let mut req = surf::get("https://httpbin.org/get")
    ///     .set_header("X-Requested-With", "surf");
    ///
    /// for (name, value) in req.headers() {
    ///     println!("{}: {}", name, value);
    /// }
    /// # Ok(()) }
    /// ```
    pub fn headers(&mut self) -> Headers<'_> {
        Headers::new(self.req.as_mut().unwrap().headers_mut())
    }

    /// Get the request HTTP method.
    ///
    /// # Examples
    ///
    /// ```
    /// # #[async_std::main]
    /// # async fn main() -> Result<(), Box<dyn std::error::Error + Send + Sync + 'static>> {
    /// use surf::http;
    /// let req = surf::get("https://httpbin.org/get");
    /// assert_eq!(req.method(), http::Method::GET);
    /// # Ok(()) }
    /// ```
    pub fn method(&self) -> &Method {
        let req = self.req.as_ref().unwrap();
        req.method()
    }

    /// Get the request url.
    ///
    /// # Examples
    ///
    /// ```
    /// # #[async_std::main]
    /// # async fn main() -> Result<(), Box<dyn std::error::Error + Send + Sync + 'static>> {
    /// use surf::url::Url;
    /// let req = surf::get("https://httpbin.org/get");
    /// assert_eq!(req.url(), &Url::parse("https://httpbin.org/get")?);
    /// # Ok(()) }
    /// ```
    pub fn url(&self) -> &Url {
        &self.url
    }

    /// Get the request MIME.
    ///
    /// Gets the `Content-Type` header and parses it to a `Mime` type.
    ///
    /// [Read more on MDN](https://developer.mozilla.org/en-US/docs/Web/HTTP/Basics_of_HTTP/MIME_types)
    ///
    /// # Panics
    ///
    /// This method will panic if an invalid MIME type was set as a header. Use the [`set_header`]
    /// method to bypass any checks.
    ///
    /// [`set_header`]: #method.set_header
    ///
    /// # Examples
    ///
    /// ```
    /// # #[async_std::main]
    /// # async fn main() -> Result<(), Box<dyn std::error::Error + Send + Sync + 'static>> {
    /// use surf::mime;
    /// let req = surf::post("https://httpbin.org/get")
    ///     .set_mime(mime::TEXT_CSS);
    /// assert_eq!(req.mime(), Some(mime::TEXT_CSS));
    /// # Ok(()) }
    /// ```
    pub fn mime(&self) -> Option<Mime> {
        let header = self.header("Content-Type")?;
        Some(header.parse().unwrap())
    }

    /// Set the request MIME.
    ///
    /// [Read more on MDN](https://developer.mozilla.org/en-US/docs/Web/HTTP/Basics_of_HTTP/MIME_types)
    ///
    /// # Examples
    ///
    /// ```
    /// # #[async_std::main]
    /// # async fn main() -> Result<(), Box<dyn std::error::Error + Send + Sync + 'static>> {
    /// use surf::mime;
    /// let req = surf::post("https://httpbin.org/get")
    ///     .set_mime(mime::TEXT_CSS);
    /// assert_eq!(req.mime(), Some(mime::TEXT_CSS));
    /// # Ok(()) }
    /// ```
    pub fn set_mime(self, mime: Mime) -> Self {
        self.set_header("Content-Type", format!("{}", mime))
    }

    /// Pass an `AsyncRead` stream as the request body.
    ///
    /// # Mime
    ///
    /// The encoding is set to `application/octet-stream`.
    ///
    /// # Examples
    ///
    /// ```no_run
    /// # #[async_std::main]
    /// # async fn main() -> Result<(), Box<dyn std::error::Error + Send + Sync + 'static>> {
    /// let reader = surf::get("https://httpbin.org/get").await?;
    /// let uri = "https://httpbin.org/post";
    /// let res = surf::post(uri).body(reader).await?;
    /// assert_eq!(res.status(), 200);
    /// # Ok(()) }
    /// ```
    pub fn body<R>(mut self, reader: R) -> Self
    where
        R: AsyncRead + Unpin + Send + 'static,
    {
        *self.req.as_mut().unwrap().body_mut() = Box::new(reader).into();
        self.set_mime(mime::APPLICATION_OCTET_STREAM)
    }

    /// Pass JSON as the request body.
    ///
    /// # Mime
    ///
    /// The encoding is set to `application/json`.
    ///
    /// # Errors
    ///
    /// This method will return an error if the provided data could not be serialized to JSON.
    ///
    /// # Examples
    ///
    /// ```no_run
    /// # #[async_std::main]
    /// # async fn main() -> Result<(), Box<dyn std::error::Error + Send + Sync + 'static>> {
    /// let uri = "https://httpbin.org/post";
    /// let data = serde_json::json!({ "name": "chashu" });
    /// let res = surf::post(uri).body_json(&data)?.await?;
    /// assert_eq!(res.status(), 200);
    /// # Ok(()) }
    /// ```
    pub fn body_json(mut self, json: &(impl Serialize + ?Sized)) -> serde_json::Result<Self> {
        *self.req.as_mut().unwrap().body_mut() = serde_json::to_vec(json)?.into();
        Ok(self.set_mime(mime::APPLICATION_JSON))
    }

    /// Pass a string as the request body.
    ///
    /// # Mime
    ///
    /// The encoding is set to `text/plain; charset=utf-8`.
    ///
    /// # Examples
    ///
    /// ```no_run
    /// # #[async_std::main]
    /// # async fn main() -> Result<(), Box<dyn std::error::Error + Send + Sync + 'static>> {
    /// let uri = "https://httpbin.org/post";
    /// let data = "hello world".to_string();
    /// let res = surf::post(uri).body_string(data).await?;
    /// assert_eq!(res.status(), 200);
    /// # Ok(()) }
    /// ```
    pub fn body_string(mut self, string: String) -> Self {
        *self.req.as_mut().unwrap().body_mut() = string.into_bytes().into();
        self.set_mime(mime::TEXT_PLAIN_UTF_8)
    }

    /// Pass bytes as the request body.
    ///
    /// # Mime
    ///
    /// The encoding is set to `application/octet-stream`.
    ///
    /// # Examples
    ///
    /// ```no_run
    /// # #[async_std::main]
    /// # async fn main() -> Result<(), Box<dyn std::error::Error + Send + Sync + 'static>> {
    /// let uri = "https://httpbin.org/post";
    /// let data = b"hello world";
    /// let res = surf::post(uri).body_bytes(data).await?;
    /// assert_eq!(res.status(), 200);
    /// # Ok(()) }
    /// ```
    pub fn body_bytes(mut self, bytes: impl AsRef<[u8]>) -> Self {
        *self.req.as_mut().unwrap().body_mut() = bytes.as_ref().to_owned().into();
        self.set_mime(mime::APPLICATION_OCTET_STREAM)
    }

    /// Pass a file as the request body.
    ///
    /// # Mime
    ///
    /// The encoding is set based on the file extension using [`mime_guess`] if the operation was
    /// successful. If `path` has no extension, or its extension has no known MIME type mapping,
    /// then `None` is returned.
    ///
    /// [`mime_guess`]: https://docs.rs/mime_guess
    ///
    /// # Errors
    ///
    /// This method will return an error if the file couldn't be read.
    ///
    /// # Examples
    ///
    /// ```no_run
    /// # #[async_std::main]
    /// # async fn main() -> Result<(), surf::Exception> {
    /// let res = surf::post("https://httpbin.org/post")
    ///     .body_file("README.md")?
    ///     .await?;
    /// assert_eq!(res.status(), 200);
    /// # Ok(()) }
    /// ```
    pub fn body_file(mut self, path: impl AsRef<Path>) -> io::Result<Self> {
        let mime = mime_guess::from_path(&path).first_or_octet_stream();
        let bytes = fs::read(path)?;
        *self.req.as_mut().unwrap().body_mut() = bytes.into();
        Ok(self.set_mime(mime))
    }

    /// Pass a form as the request body.
    ///
    /// # Mime
    ///
    /// The encoding is set to `application/x-www-form-urlencoded`.
    ///
    /// # Errors
    ///
    /// An error will be returned if the encoding failed.
    ///
    /// # Examples
    ///
    /// ```
    /// # use serde::{Deserialize, Serialize};
    /// # #[async_std::main]
    /// # async fn main() -> Result<(), Box<dyn std::error::Error + Send + Sync + 'static>> {
    /// #[derive(Serialize, Deserialize)]
    /// struct Body {
    ///     apples: u32
    /// }
    ///
    /// let res = surf::post("https://httpbin.org/post")
    ///     .body_form(&Body { apples: 7 })?
    ///     .await?;
    /// assert_eq!(res.status(), 200);
    /// # Ok(()) }
    /// ```
    pub fn body_form(
        mut self,
        form: &(impl Serialize + ?Sized),
    ) -> Result<Self, serde_urlencoded::ser::Error> {
        let query = serde_urlencoded::to_string(form)?;
        self = self.body_string(query);
        self = self.set_mime(mime::APPLICATION_WWW_FORM_URLENCODED);
        Ok(self)
    }

    /// Submit the request and get the response body as bytes.
    ///
    /// # Examples
    ///
    /// ```no_run
    /// # #[async_std::main]
    /// # async fn main() -> Result<(), Box<dyn std::error::Error + Send + Sync + 'static>> {
    /// let bytes = surf::get("https://httpbin.org/get").recv_bytes().await?;
    /// assert!(bytes.len() > 0);
    /// # Ok(()) }
    /// ```
    pub async fn recv_bytes(self) -> Result<Vec<u8>, Exception> {
        let mut req = self.await?;
        Ok(req.body_bytes().await?)
    }

    /// Submit the request and get the response body as a string.
    ///
    /// # Examples
    ///
    /// ```no_run
    /// # #[async_std::main]
    /// # async fn main() -> Result<(), Box<dyn std::error::Error + Send + Sync + 'static>> {
    /// let string = surf::get("https://httpbin.org/get").recv_string().await?;
    /// assert!(string.len() > 0);
    /// # Ok(()) }
    /// ```
    pub async fn recv_string(self) -> Result<String, Exception> {
        let mut req = self.await?;
        Ok(req.body_string().await?)
    }

    /// Submit the request and decode the response body from json into a struct.
    ///
    /// # Examples
    ///
    /// ```no_run
    /// # use serde::{Deserialize, Serialize};
    /// # #[async_std::main]
    /// # async fn main() -> Result<(), Box<dyn std::error::Error + Send + Sync + 'static>> {
    /// #[derive(Deserialize, Serialize)]
    /// struct Ip {
    ///     ip: String
    /// }
    ///
    /// let uri = "https://api.ipify.org?format=json";
    /// let Ip { ip } = surf::get(uri).recv_json().await?;
    /// assert!(ip.len() > 10);
    /// # Ok(()) }
    /// ```
    pub async fn recv_json<T: serde::de::DeserializeOwned>(self) -> Result<T, Exception> {
        let mut req = self.await?;
        Ok(req.body_json::<T>().await?)
    }

    /// Submit the request and decode the response body from form encoding into a struct.
    ///
    /// # Errors
    ///
    /// Any I/O error encountered while reading the body is immediately returned
    /// as an `Err`.
    ///
    /// If the body cannot be interpreted as valid json for the target type `T`,
    /// an `Err` is returned.
    ///
    /// # Examples
    ///
    /// ```no_run
    /// # use serde::{Deserialize, Serialize};
    /// # #[async_std::main]
    /// # async fn main() -> Result<(), Box<dyn std::error::Error + Send + Sync + 'static>> {
    /// #[derive(Deserialize, Serialize)]
    /// struct Body {
    ///     apples: u32
    /// }
    ///
    /// let url = "https://api.example.com/v1/response";
    /// let Body { apples } = surf::get(url).recv_form().await?;
    /// # Ok(()) }
    /// ```
    pub async fn recv_form<T: serde::de::DeserializeOwned>(self) -> Result<T, Exception> {
        let mut req = self.await?;
        Ok(req.body_form::<T>().await?)
    }

    /// Get a HTTP request
    pub fn request(&self) -> Option<&http_client::Request> {
        self.req.as_ref()
    }
}

impl<C: HttpClient> Future for Request<C> {
    type Output = Result<Response, Exception>;

    fn poll(mut self: Pin<&mut Self>, cx: &mut Context<'_>) -> Poll<Self::Output> {
        if self.fut.is_none() {
            // We can safely unwrap here because this is the only time we take ownership of the
            // request and middleware stack.
            let client = self.client.take().unwrap();
            let middleware = self.middleware.take().unwrap();
            let req = self.req.take().unwrap();

            self.fut = Some(Box::pin(async move {
                let next = Next::new(&middleware, &|req, client| {
                    Box::pin(async move { client.send(req).await.map_err(|e| e.into()) })
                });

                let res = next.run(req, client).await?;
                Ok(Response::new(res))
            }));
        }

        self.fut.as_mut().unwrap().as_mut().poll(cx)
    }
}

#[cfg(feature = "native-client")]
impl<R: AsyncRead + Unpin + Send + 'static> TryFrom<http::Request<Box<R>>>
    for Request<NativeClient>
{
    type Error = io::Error;

    /// Converts an `http::Request` to a `surf::Request`.
    fn try_from(http_request: http::Request<Box<R>>) -> io::Result<Self> {
        let (parts, body) = http_request.into_parts();
        let url = format!("{}", parts.uri);
        let req = Self::new(parts.method, url.parse().unwrap());
        let req = req.body(Box::new(Body::from(body)));
        Ok(req)
    }
}

impl<C: HttpClient> Into<http::Request<Body>> for Request<C> {
    /// Converts a `surf::Request` to an `http::Request`.
    fn into(self) -> http::Request<Body> {
        self.req.unwrap()
    }
}

impl<C: HttpClient> fmt::Debug for Request<C> {
    fn fmt(&self, f: &mut fmt::Formatter<'_>) -> fmt::Result {
        fmt::Debug::fmt(&self.req, f)
    }
}<|MERGE_RESOLUTION|>--- conflicted
+++ resolved
@@ -201,16 +201,11 @@
     /// assert_eq!(req.header("X-Requested-With"), Some("surf"));
     /// # Ok(()) }
     /// ```
-<<<<<<< HEAD
-    pub fn set_header(mut self, key: &'static str, value: impl AsRef<str>) -> Self {
-        let value = value.as_ref();
-=======
     pub fn set_header<K>(mut self, key: K, value: impl AsRef<str>) -> Self
     where
         K: http::header::IntoHeaderName,
     {
-        let value = value.as_ref().to_owned();
->>>>>>> 8057784d
+        let value = value.as_ref();
         let req = self.req.as_mut().unwrap();
         req.headers_mut().insert(key, value.parse().unwrap());
         self
