use async_std::io::BufRead;
use futures::io::AsyncReadExt;
use futures::prelude::*;
use http_client;
use http_types::{
<<<<<<< HEAD
    headers::{HeaderName, HeaderValue, Iter, IterMut, Values, CONTENT_TYPE},
=======
    headers::{HeaderName, HeaderValues, CONTENT_TYPE},
>>>>>>> be10806b
    Error, StatusCode, Version,
};
use mime::Mime;
use serde::de::DeserializeOwned;

use std::fmt;
use std::io;
use std::pin::Pin;
use std::task::{Context, Poll};

pin_project_lite::pin_project! {
    /// An HTTP response, returned by `Request`.
    pub struct Response {
        #[pin]
        response: http_client::Response,
    }
}

impl Response {
    /// Create a new instance.
    pub(crate) fn new(response: http_client::Response) -> Self {
        Self { response }
    }

    /// Get the HTTP status code.
    ///
    /// # Examples
    ///
    /// ```no_run
    /// # #[async_std::main]
    /// # async fn main() -> Result<(), Box<dyn std::error::Error + Send + Sync + 'static>> {
    /// let res = surf::get("https://httpbin.org/get").await?;
    /// assert_eq!(res.status(), 200);
    /// # Ok(()) }
    /// ```
    pub fn status(&self) -> StatusCode {
        self.response.status()
    }

    /// Get the HTTP protocol version.
    ///
    /// # Examples
    ///
    /// ```no_run
    /// # #[async_std::main]
    /// # async fn main() -> Result<(), Box<dyn std::error::Error + Send + Sync + 'static>> {
    /// use surf::http_types::Version;
    ///
    /// let res = surf::get("https://httpbin.org/get").await?;
    /// assert_eq!(res.version(), Some(Version::Http1_1));
    /// # Ok(()) }
    /// ```
    pub fn version(&self) -> Option<Version> {
        self.response.version()
    }

    /// Get a header.
    ///
    /// # Examples
    ///
    /// ```no_run
    /// # #[async_std::main]
    /// # async fn main() -> Result<(), Box<dyn std::error::Error + Send + Sync + 'static>> {
    /// let res = surf::get("https://httpbin.org/get").await?;
    /// assert!(res.header("Content-Length").is_some());
    /// # Ok(()) }
    /// ```
    pub fn header(&self, key: impl Into<HeaderName>) -> Option<&HeaderValues> {
        self.response.header(key)
    }

    /// An iterator visiting all header values in arbitrary order.
    pub fn header_values(&self) -> Values<'_> {
        self.response.header_values()
    }

    /// An iterator visiting all header pairs in arbitrary order.
    pub fn headers(&self) -> Iter<'_> {
        self.response.iter()
    }

    /// An iterator visiting all header pairs in arbitrary order, with mutable references to the
    /// values.
    pub fn headers_mut(&mut self) -> IterMut<'_> {
        self.response.iter_mut()
    }

    /// Get the request MIME.
    ///
    /// Gets the `Content-Type` header and parses it to a `Mime` type.
    ///
    /// [Read more on MDN](https://developer.mozilla.org/en-US/docs/Web/HTTP/Basics_of_HTTP/MIME_types)
    ///
    /// # Panics
    ///
    /// This method will panic if an invalid MIME type was set as a header.
    ///
    /// # Examples
    ///
    /// ```no_run
    /// # #[async_std::main]
    /// # async fn main() -> Result<(), Box<dyn std::error::Error + Send + Sync + 'static>> {
    /// use surf::mime;
    /// let res = surf::get("https://httpbin.org/json").await?;
    /// assert_eq!(res.mime(), Some(mime::APPLICATION_JSON));
    /// # Ok(()) }
    /// ```
    pub fn mime(&self) -> Option<Mime> {
        self.header(&CONTENT_TYPE)
            .and_then(|header| header.last().as_str().parse().ok())
    }

    /// Reads the entire request body into a byte buffer.
    ///
    /// This method can be called after the body has already been read, but will
    /// produce an empty buffer.
    ///
    /// # Errors
    ///
    /// Any I/O error encountered while reading the body is immediately returned
    /// as an `Err`.
    ///
    /// # Examples
    ///
    /// ```no_run
    /// # #[async_std::main]
    /// # async fn main() -> Result<(), Box<dyn std::error::Error + Send + Sync + 'static>> {
    /// let mut res = surf::get("https://httpbin.org/get").await?;
    /// let bytes: Vec<u8> = res.body_bytes().await?;
    /// # Ok(()) }
    /// ```
    pub async fn body_bytes(&mut self) -> io::Result<Vec<u8>> {
        let mut buf = Vec::with_capacity(1024);
        self.response.read_to_end(&mut buf).await?;
        Ok(buf)
    }

    /// Reads the entire request body into a string.
    ///
    /// This method can be called after the body has already been read, but will
    /// produce an empty buffer.
    ///
    /// # Encodings
    ///
    /// If the "encoding" feature is enabled, this method tries to decode the body
    /// with the encoding that is specified in the Content-Type header. If the header
    /// does not specify an encoding, UTF-8 is assumed. If the "encoding" feature is
    /// disabled, Surf only supports reading UTF-8 response bodies. The "encoding"
    /// feature is enabled by default.
    ///
    /// # Errors
    ///
    /// Any I/O error encountered while reading the body is immediately returned
    /// as an `Err`.
    ///
    /// If the body cannot be interpreted because the encoding is unsupported or
    /// incorrect, an `Err` is returned.
    ///
    /// # Examples
    ///
    /// ```no_run
    /// # #[async_std::main]
    /// # async fn main() -> Result<(), Box<dyn std::error::Error + Send + Sync + 'static>> {
    /// let mut res = surf::get("https://httpbin.org/get").await?;
    /// let string: String = res.body_string().await?;
    /// # Ok(()) }
    /// ```
    pub async fn body_string(&mut self) -> Result<String, Error> {
        let bytes = self.body_bytes().await?;
        let mime = self.mime();
        let claimed_encoding = mime
            .as_ref()
            .and_then(|mime| mime.get_param("charset"))
            .map(|name| name.as_str());
        decode_body(bytes, claimed_encoding)
    }

    /// Reads and deserialized the entire request body from json.
    ///
    /// # Errors
    ///
    /// Any I/O error encountered while reading the body is immediately returned
    /// as an `Err`.
    ///
    /// If the body cannot be interpreted as valid json for the target type `T`,
    /// an `Err` is returned.
    ///
    /// # Examples
    ///
    /// ```no_run
    /// # use serde::{Deserialize, Serialize};
    /// # #[async_std::main]
    /// # async fn main() -> Result<(), Box<dyn std::error::Error + Send + Sync + 'static>> {
    /// #[derive(Deserialize, Serialize)]
    /// struct Ip {
    ///     ip: String
    /// }
    ///
    /// let mut res = surf::get("https://api.ipify.org?format=json").await?;
    /// let Ip { ip } = res.body_json().await?;
    /// # Ok(()) }
    /// ```
    pub async fn body_json<T: DeserializeOwned>(&mut self) -> std::io::Result<T> {
        let body_bytes = self.body_bytes().await?;
        Ok(serde_json::from_slice(&body_bytes).map_err(io::Error::from)?)
    }

    /// Reads and deserialized the entire request body from form encoding.
    ///
    /// # Errors
    ///
    /// Any I/O error encountered while reading the body is immediately returned
    /// as an `Err`.
    ///
    /// If the body cannot be interpreted as valid json for the target type `T`,
    /// an `Err` is returned.
    ///
    /// # Examples
    ///
    /// ```no_run
    /// # use serde::{Deserialize, Serialize};
    /// # #[async_std::main]
    /// # async fn main() -> Result<(), Box<dyn std::error::Error + Send + Sync + 'static>> {
    /// #[derive(Deserialize, Serialize)]
    /// struct Body {
    ///     apples: u32
    /// }
    ///
    /// let mut res = surf::get("https://api.example.com/v1/response").await?;
    /// let Body { apples } = res.body_form().await?;
    /// # Ok(()) }
    /// ```
    pub async fn body_form<T: serde::de::DeserializeOwned>(&mut self) -> Result<T, Error> {
        let string = self.body_string().await?;
        Ok(serde_urlencoded::from_str(&string)
            .map_err(|e| io::Error::new(io::ErrorKind::InvalidData, e))?)
    }
}

impl AsyncRead for Response {
    #[allow(missing_doc_code_examples)]
    fn poll_read(
        mut self: Pin<&mut Self>,
        cx: &mut Context<'_>,
        buf: &mut [u8],
    ) -> Poll<Result<usize, io::Error>> {
        Pin::new(&mut self.response).poll_read(cx, buf)
    }
}

impl BufRead for Response {
    #[allow(missing_doc_code_examples)]
    fn poll_fill_buf(self: Pin<&mut Self>, cx: &mut Context<'_>) -> Poll<io::Result<&'_ [u8]>> {
        let this = self.project();
        this.response.poll_fill_buf(cx)
    }

    fn consume(mut self: Pin<&mut Self>, amt: usize) {
        Pin::new(&mut self.response).consume(amt)
    }
}

impl fmt::Debug for Response {
    #[allow(missing_doc_code_examples)]
    fn fmt(&self, f: &mut fmt::Formatter<'_>) -> fmt::Result {
        f.debug_struct("Response")
            .field("response", &self.response)
            .finish()
    }
}

/// An error occurred while decoding a response body to a string.
///
/// The error carries the encoding that was used to attempt to decode the body, and the raw byte
/// contents of the body. This can be used to treat un-decodable bodies specially or to implement a
/// fallback parsing strategy.
#[derive(Clone)]
pub struct DecodeError {
    /// The name of the encoding that was used to try to decode the input.
    pub encoding: String,
    /// The input data as bytes.
    pub data: Vec<u8>,
}

// Override debug output so you don't get each individual byte in `data` printed out separately,
// because it can be many megabytes large. The actual content is not that interesting anyways
// and can be accessed manually if it is required.
impl fmt::Debug for DecodeError {
    #[allow(missing_doc_code_examples)]
    fn fmt(&self, f: &mut fmt::Formatter<'_>) -> fmt::Result {
        f.debug_struct("DecodeError")
            .field("encoding", &self.encoding)
            // Perhaps we can output the first N bytes of the response in the future
            .field("data", &format!("{} bytes", self.data.len()))
            .finish()
    }
}

impl fmt::Display for DecodeError {
    #[allow(missing_doc_code_examples)]
    fn fmt(&self, f: &mut fmt::Formatter<'_>) -> fmt::Result {
        write!(f, "could not decode body as {}", &self.encoding)
    }
}

impl std::error::Error for DecodeError {}

/// Check if an encoding label refers to the UTF-8 encoding.
#[allow(dead_code)]
fn is_utf8_encoding(encoding_label: &str) -> bool {
    encoding_label.eq_ignore_ascii_case("utf-8")
        || encoding_label.eq_ignore_ascii_case("utf8")
        || encoding_label.eq_ignore_ascii_case("unicode-1-1-utf-8")
}

/// Decode a response body as utf-8.
///
/// # Errors
///
/// If the body cannot be decoded as utf-8, this function returns an `std::io::Error` of kind
/// `std::io::ErrorKind::InvalidData`, carrying a `DecodeError` struct.
#[cfg(not(feature = "encoding"))]
fn decode_body(bytes: Vec<u8>, content_encoding: Option<&str>) -> Result<String, Error> {
    if is_utf8_encoding(content_encoding.unwrap_or("utf-8")) {
        Ok(String::from_utf8(bytes).map_err(|err| {
            let err = DecodeError {
                encoding: "utf-8".to_string(),
                data: err.into_bytes(),
            };
            io::Error::new(io::ErrorKind::InvalidData, err)
        })?)
    } else {
        let err = DecodeError {
            encoding: "utf-8".to_string(),
            data: bytes,
        };
        Err(io::Error::new(io::ErrorKind::InvalidData, err).into())
    }
}

/// Decode a response body as the given content type.
///
/// If the input bytes are valid utf-8, this does not make a copy.
///
/// # Errors
///
/// If an unsupported encoding is requested, or the body does not conform to the requested
/// encoding, this function returns an `std::io::Error` of kind `std::io::ErrorKind::InvalidData`,
/// carrying a `DecodeError` struct.
#[cfg(all(feature = "encoding", not(target_arch = "wasm32")))]
fn decode_body(bytes: Vec<u8>, content_encoding: Option<&str>) -> Result<String, Error> {
    use encoding_rs::Encoding;
    use std::borrow::Cow;

    let content_encoding = content_encoding.unwrap_or("utf-8");
    if let Some(encoding) = Encoding::for_label(content_encoding.as_bytes()) {
        let (decoded, encoding_used, failed) = encoding.decode(&bytes);
        if failed {
            let err = DecodeError {
                encoding: encoding_used.name().into(),
                data: bytes,
            };
            Err(io::Error::new(io::ErrorKind::InvalidData, err))?
        } else {
            Ok(match decoded {
                // If encoding_rs returned a `Cow::Borrowed`, the bytes are guaranteed to be valid
                // UTF-8, by virtue of being UTF-8 or being in the subset of ASCII that is the same
                // in UTF-8.
                Cow::Borrowed(_) => unsafe { String::from_utf8_unchecked(bytes) },
                Cow::Owned(string) => string,
            })
        }
    } else {
        let err = DecodeError {
            encoding: content_encoding.to_string(),
            data: bytes,
        };
        Err(io::Error::new(io::ErrorKind::InvalidData, err))?
    }
}

/// Decode a response body as the given content type.
///
/// This always makes a copy. (It could be optimized to avoid the copy if the encoding is utf-8.)
///
/// # Errors
///
/// If an unsupported encoding is requested, or the body does not conform to the requested
/// encoding, this function returns an `std::io::Error` of kind `std::io::ErrorKind::InvalidData`,
/// carrying a `DecodeError` struct.
#[cfg(all(feature = "encoding", target_arch = "wasm32"))]
fn decode_body(mut bytes: Vec<u8>, content_encoding: Option<&str>) -> Result<String, Error> {
    use web_sys::TextDecoder;

    // Encoding names are always valid ASCII, so we can avoid including casing mapping tables
    let content_encoding = content_encoding.unwrap_or("utf-8").to_ascii_lowercase();
    if is_utf8_encoding(&content_encoding) {
        return String::from_utf8(bytes)
            .map_err(|err| io::Error::new(io::ErrorKind::InvalidData, err).into());
    }

    let decoder = TextDecoder::new_with_label(&content_encoding).unwrap();

    Ok(decoder.decode_with_u8_array(&mut bytes).map_err(|_| {
        let err = DecodeError {
            encoding: content_encoding.to_string(),
            data: bytes,
        };
        io::Error::new(io::ErrorKind::InvalidData, err)
    })?)
}

#[cfg(test)]
mod decode_tests {
    use super::decode_body;

    #[test]
    fn utf8() {
        let input = "Rød grød med fløde";
        assert_eq!(
            decode_body(input.as_bytes().to_vec(), Some("utf-8")).unwrap(),
            input,
            "Parses utf-8"
        );
    }

    #[test]
    fn default_utf8() {
        let input = "Rød grød med fløde";
        assert_eq!(
            decode_body(input.as_bytes().to_vec(), None).unwrap(),
            input,
            "Defaults to utf-8"
        );
    }

    #[test]
    fn euc_kr() {
        let input = vec![
            0xb3, 0xbb, 0x20, 0xc7, 0xb0, 0xc0, 0xb8, 0xb7, 0xce, 0x20, 0xb5, 0xb9, 0xbe, 0xc6,
            0xbf, 0xc0, 0xb6, 0xf3, 0x2c, 0x20, 0xb3, 0xbb, 0x20, 0xbe, 0xc8, 0xbf, 0xa1, 0xbc,
            0xad, 0x20, 0xc0, 0xe1, 0xb5, 0xe9, 0xb0, 0xc5, 0xb6, 0xf3,
        ];

        let result = decode_body(input, Some("euc-kr"));
        if cfg!(feature = "encoding") {
            assert_eq!(result.unwrap(), "내 품으로 돌아오라, 내 안에서 잠들거라");
        } else {
            assert!(result.is_err(), "Only utf-8 is supported");
        }
    }
}<|MERGE_RESOLUTION|>--- conflicted
+++ resolved
@@ -3,11 +3,7 @@
 use futures::prelude::*;
 use http_client;
 use http_types::{
-<<<<<<< HEAD
-    headers::{HeaderName, HeaderValue, Iter, IterMut, Values, CONTENT_TYPE},
-=======
-    headers::{HeaderName, HeaderValues, CONTENT_TYPE},
->>>>>>> be10806b
+    headers::{HeaderName, HeaderValues, Iter, IterMut, Values, CONTENT_TYPE},
     Error, StatusCode, Version,
 };
 use mime::Mime;
